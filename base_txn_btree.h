--- conflicted
+++ resolved
@@ -341,11 +341,7 @@
       // unlink the version here (note abort_impl won't be able to catch
       // it because it's not yet in the write set)
       this->underlying_btree.unlink_tuple(oid, tuple);
-<<<<<<< HEAD
-      t.signal_abort(transaction_base::ABORT_REASON_SSN_EXCLUSION_FAILURE);
-=======
       return rc_t{RC_ABORT_SSN_EXCLUSION};
->>>>>>> 374a7b13
     }
 #endif
 
