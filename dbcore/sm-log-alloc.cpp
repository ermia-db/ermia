--- conflicted
+++ resolved
@@ -178,7 +178,6 @@
     for (uint32_t j = 0; j < size; ++j) {
       uint32_t idx = (n + j) % config::group_commit_queue_length;
       auto &entry = _commit_queue[i].queue[idx];
-<<<<<<< HEAD
       // FIXME(tzwang): make this general. For now it's only when the engine
       // isn't ERMIA do we look at the array.
       if (entry.type != LSNType::lsn_ermia) {
@@ -190,14 +189,6 @@
         break;
       } else if (entry.context) {
         fprintf(stderr, "[ERMIA] Dequeue entry %p with LSN 0x%lX, callback\n", &entry, entry.lsn);
-=======
-      upto = upto_lsn_tbl[entry.type].load();
-      if (volatile_read(entry.lsn) > upto) {
-        // We cannot break now, since in the queue we have different type of log entry
-        continue;
-      } 
-      if (entry.context) {
->>>>>>> cb9d965f
         entry.post_commit_callback(entry.context, false);
       }
       _commit_queue[i].total_latency_us += end_time - entry.start_time;
