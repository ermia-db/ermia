#pragma once

#include <cstring>
#include <atomic>
#include <cassert>
#include "macros.h"
#include "dbcore/dynarray.h"
#include <sched.h>
#include <numa.h>
#include <limits.h>
#include "dbcore/sm-common.h"

#define NR_SOCKETS 4
// each socket requests this many oids a time from global alloc
#define OID_EXT_SIZE 8192

typedef unsigned long long oid_type;

class object
{
	public:
		object( size_t size ) : _size(size) { _next = fat_ptr::make( (void*)0, INVALID_SIZE_CODE); }
		inline char* payload() { return (char*)((char*)this + sizeof(object)); }

		fat_ptr _next;
		size_t _size;			// contraint on object size( practical enough )
};

template <typename T>
class object_vector
{
public:
	inline unsigned long long size() 
	{
		return _global_oid_alloc_offset + 1;
    }

	object_vector( unsigned long long nelems)
	{
<<<<<<< HEAD
		for( int i = 0; i < NR_SOCKETS; i ++ )
		{
			_alloc_offset[i] = (unsigned int*)numa_alloc_onnode( sizeof( unsigned int ), i );
			*_alloc_offset[i] = 0;
		}
		_obj_table = dynarray<fat_ptr>(  std::numeric_limits<unsigned int>::max(), nelems*sizeof(fat_ptr) );
		_obj_table.sanitize( 0,  nelems* sizeof(fat_ptr));
=======
        for (int i = 0; i < NR_SOCKETS; i++) {
            _local_oid_alloc_offset[i] = OID_EXT_SIZE * i;
            _local_oid_allocated[i] = 0;
        }
        _start_oid = 1;
        _global_oid_alloc_offset = OID_EXT_SIZE * NR_SOCKETS;
		_obj_table = dynarray<object*>(  std::numeric_limits<unsigned int>::max(), nelems*sizeof(object*) );
		_obj_table.sanitize( 0,  nelems* sizeof(object*));
>>>>>>> b61420e6
	}

	bool put( oid_type oid, fat_ptr new_head)
	{
//		ALWAYS_ASSERT( oid > 0 && oid <= _alloc_offset );
		fat_ptr old_head = begin(oid);
		object* new_desc = (object*)new_head.offset();
		volatile_write( new_desc->_next, old_head);

		if( not __sync_bool_compare_and_swap( &_obj_table[oid]._ptr, old_head._ptr, new_head._ptr) )
			return false;

        // new record, shuold be in cold store, no need to change temp bit
		return true;
	}
	bool put( oid_type oid, fat_ptr old_head, fat_ptr new_head )
	{
//		ALWAYS_ASSERT( oid > 0 && oid <= _alloc_offset );
		object* new_desc = (object*)new_head.offset();
		volatile_write( new_desc->_next, old_head);

		if( not __sync_bool_compare_and_swap( &_obj_table[oid]._ptr, old_head._ptr, new_head._ptr) )
			return false;

		return true;
	}

	inline fat_ptr begin( oid_type oid )
	{
        ASSERT(oid <= size());
		return volatile_read(_obj_table[oid]);
	}

    inline fat_ptr* begin_ptr(oid_type oid)
    {
        // tzwang: I guess we don't need volatile_read for this
        return (fat_ptr*)(&_obj_table[oid]._ptr);
    }

	void unlink( oid_type oid, T item )
	{
		object* target;
		fat_ptr prev;
		fat_ptr* prev_next;
//		ALWAYS_ASSERT( oid > 0 && oid <= _alloc_offset );

retry:
		prev_next = begin_ptr( oid );			// constant value. doesn't need to be volatile_read
		prev= volatile_read(*prev_next);
		target = (object*)prev.offset();
		while( target )
		{
			if( target->payload() == (char*)item )
			{
				if( not __sync_bool_compare_and_swap( (uint64_t *)prev_next, prev._ptr, target->_next._ptr ) )
					goto retry;

				return;
			}
			prev_next = &target->_next;	// only can be modified by current TX. volatile_read is not needed
			prev = volatile_read(*prev_next);
			target = (object*)prev.offset();
		}

		if( !target )
			ALWAYS_ASSERT(false);
	}

	inline oid_type alloc()
	{
<<<<<<< HEAD
		int cpu = sched_getcpu();
		ALWAYS_ASSERT(cpu >= 0 );

		// TODO. resizing
		int numa_node = cpu % NR_SOCKETS;		// by current topology
		auto local_offset = __sync_add_and_fetch( _alloc_offset[numa_node], 1 );		// on NUMA node CAS
		return local_offset * NR_SOCKETS + numa_node;
	}
=======
		int node = sched_getcpu() % NR_SOCKETS;
retry:
        uint64_t nallocated = __sync_add_and_fetch(&_local_oid_allocated[node], 1);
        int64_t overflow = nallocated - OID_EXT_SIZE;
        if (overflow == 0) {
            volatile_write(_local_oid_alloc_offset[node], alloc_oid_extent(node));
            volatile_write(_local_oid_allocated[node], 0);
        }
        else if (overflow > 0)
            goto retry;
        return _local_oid_alloc_offset[node] + nallocated; // oid starts at 1
    }
>>>>>>> b61420e6

    inline uint64_t alloc_oid_extent(int socket) {
		uint64_t noffset = __sync_fetch_and_add(&_global_oid_alloc_offset, OID_EXT_SIZE);
		_obj_table.ensure_size(sizeof(object*) * (_global_oid_alloc_offset + 1));
        return noffset;
	}

<<<<<<< HEAD
private:
	dynarray<fat_ptr> 		_obj_table;
	unsigned int* _alloc_offset[NR_SOCKETS];
=======
    inline oid_type start_oid() {
        return _start_oid;
    }
>>>>>>> b61420e6

    inline void try_update_start_oid(oid_type noid) {
        if (volatile_read(_start_oid) + 1 == noid) {
            volatile_write(_start_oid, noid);
        }
    }

    inline void dealloc_oid(oid_type oid) {
        try_update_start_oid(oid);
    }

private:
    dynarray<object*> _obj_table;
    uint64_t _local_oid_alloc_offset[NR_SOCKETS];
    uint64_t _local_oid_allocated[NR_SOCKETS];
    uint64_t _global_oid_alloc_offset;
    oid_type _start_oid;
};<|MERGE_RESOLUTION|>--- conflicted
+++ resolved
@@ -37,24 +37,14 @@
 
 	object_vector( unsigned long long nelems)
 	{
-<<<<<<< HEAD
-		for( int i = 0; i < NR_SOCKETS; i ++ )
-		{
-			_alloc_offset[i] = (unsigned int*)numa_alloc_onnode( sizeof( unsigned int ), i );
-			*_alloc_offset[i] = 0;
-		}
-		_obj_table = dynarray<fat_ptr>(  std::numeric_limits<unsigned int>::max(), nelems*sizeof(fat_ptr) );
-		_obj_table.sanitize( 0,  nelems* sizeof(fat_ptr));
-=======
         for (int i = 0; i < NR_SOCKETS; i++) {
             _local_oid_alloc_offset[i] = OID_EXT_SIZE * i;
             _local_oid_allocated[i] = 0;
         }
         _start_oid = 1;
         _global_oid_alloc_offset = OID_EXT_SIZE * NR_SOCKETS;
-		_obj_table = dynarray<object*>(  std::numeric_limits<unsigned int>::max(), nelems*sizeof(object*) );
-		_obj_table.sanitize( 0,  nelems* sizeof(object*));
->>>>>>> b61420e6
+		_obj_table = dynarray<fat_ptr>(  std::numeric_limits<unsigned int>::max(), nelems*sizeof(fat_ptr) );
+		_obj_table.sanitize( 0,  nelems* sizeof(fat_ptr));
 	}
 
 	bool put( oid_type oid, fat_ptr new_head)
@@ -125,16 +115,6 @@
 
 	inline oid_type alloc()
 	{
-<<<<<<< HEAD
-		int cpu = sched_getcpu();
-		ALWAYS_ASSERT(cpu >= 0 );
-
-		// TODO. resizing
-		int numa_node = cpu % NR_SOCKETS;		// by current topology
-		auto local_offset = __sync_add_and_fetch( _alloc_offset[numa_node], 1 );		// on NUMA node CAS
-		return local_offset * NR_SOCKETS + numa_node;
-	}
-=======
 		int node = sched_getcpu() % NR_SOCKETS;
 retry:
         uint64_t nallocated = __sync_add_and_fetch(&_local_oid_allocated[node], 1);
@@ -147,7 +127,6 @@
             goto retry;
         return _local_oid_alloc_offset[node] + nallocated; // oid starts at 1
     }
->>>>>>> b61420e6
 
     inline uint64_t alloc_oid_extent(int socket) {
 		uint64_t noffset = __sync_fetch_and_add(&_global_oid_alloc_offset, OID_EXT_SIZE);
@@ -155,15 +134,9 @@
         return noffset;
 	}
 
-<<<<<<< HEAD
-private:
-	dynarray<fat_ptr> 		_obj_table;
-	unsigned int* _alloc_offset[NR_SOCKETS];
-=======
     inline oid_type start_oid() {
         return _start_oid;
     }
->>>>>>> b61420e6
 
     inline void try_update_start_oid(oid_type noid) {
         if (volatile_read(_start_oid) + 1 == noid) {
@@ -176,7 +149,7 @@
     }
 
 private:
-    dynarray<object*> _obj_table;
+	dynarray<fat_ptr> 		_obj_table;
     uint64_t _local_oid_alloc_offset[NR_SOCKETS];
     uint64_t _local_oid_allocated[NR_SOCKETS];
     uint64_t _global_oid_alloc_offset;
