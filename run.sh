#!/bin/bash
if [ ${OWNER} != "" ] && [ ${OWNER} != ${USER} ]; then
		echo "Unavailable, Wait"
else
	echo "Available! :) "
	rm -rf /tmpfs/silo-log/*
	export LD_PRELOAD="/usr/lib/libtcmalloc.so"
<<<<<<< HEAD
	./out-perf.masstree/benchmarks/dbtest --verbose --bench tpcc --scale-factor 12 --num-threads $1 --runtime 40 --log-dir /tmpfs/silo-log/ --pin-cpu
=======
	./out-perf.masstree/benchmarks/dbtest --verbose --bench tpcc --scale-factor 24 --num-threads $1 --runtime 120 --log-dir /tmpfs/silo-log/ --pin-cpu
>>>>>>> b61420e6
#	./out-perf.debug.check.masstree/benchmarks/dbtest --verbose --bench tpcc --scale-factor 12 --num-threads $1 --runtime 60 --log-dir /tmpfs/silo-log/ --pin-cpu
	rm -rf /tmpfs/silo-log/*
fi<|MERGE_RESOLUTION|>--- conflicted
+++ resolved
@@ -5,11 +5,7 @@
 	echo "Available! :) "
 	rm -rf /tmpfs/silo-log/*
 	export LD_PRELOAD="/usr/lib/libtcmalloc.so"
-<<<<<<< HEAD
-	./out-perf.masstree/benchmarks/dbtest --verbose --bench tpcc --scale-factor 12 --num-threads $1 --runtime 40 --log-dir /tmpfs/silo-log/ --pin-cpu
-=======
-	./out-perf.masstree/benchmarks/dbtest --verbose --bench tpcc --scale-factor 24 --num-threads $1 --runtime 120 --log-dir /tmpfs/silo-log/ --pin-cpu
->>>>>>> b61420e6
+	./out-perf.masstree/benchmarks/dbtest --verbose --bench tpcc --scale-factor 12 --num-threads $1 --runtime 30 --log-dir /tmpfs/silo-log/ --pin-cpu
 #	./out-perf.debug.check.masstree/benchmarks/dbtest --verbose --bench tpcc --scale-factor 12 --num-threads $1 --runtime 60 --log-dir /tmpfs/silo-log/ --pin-cpu
 	rm -rf /tmpfs/silo-log/*
 fi