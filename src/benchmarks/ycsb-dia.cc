--- conflicted
+++ resolved
@@ -2,16 +2,16 @@
  * A YCSB implementation based off of Silo's and equivalent to FOEDUS's.
  */
 #include <iostream>
+#include <sstream>
+#include <vector>
+#include <utility>
+#include <string>
 #include <set>
-#include <sstream>
-#include <string>
-#include <utility>
-#include <vector>
-
+
+#include <stdlib.h>
+#include <unistd.h>
 #include <getopt.h>
 #include <numa.h>
-#include <stdlib.h>
-#include <unistd.h>
 
 #include "bench.h"
 #include "ycsb.h"
@@ -41,14 +41,12 @@
 extern YcsbWorkload ycsb_workload;
 
 class ycsb_dia_worker : public bench_worker {
-public:
-  ycsb_dia_worker(
-      unsigned int worker_id, unsigned long seed, ermia::Engine *db,
-      const std::map<std::string, ermia::OrderedIndex *> &open_tables,
-      spin_barrier *barrier_a, spin_barrier *barrier_b)
-      : bench_worker(worker_id, true, seed, db, open_tables, barrier_a,
-                     barrier_b),
-        tbl((ermia::DecoupledMasstreeIndex *)open_tables.at("USERTABLE")),
+ public:
+  ycsb_dia_worker(unsigned int worker_id, unsigned long seed, ermia::Engine *db,
+              const std::map<std::string, ermia::OrderedIndex *> &open_tables,
+              spin_barrier *barrier_a, spin_barrier *barrier_b)
+      : bench_worker(worker_id, true, seed, db, open_tables, barrier_a, barrier_b),
+        tbl((ermia::DecoupledMasstreeIndex*)open_tables.at("USERTABLE")),
         rnd_record_select(477377 + worker_id) {}
 
   virtual cmdlog_redo_workload_desc_vec get_cmdlog_redo_workload() const {
@@ -287,21 +285,11 @@
   ALWAYS_INLINE ermia::varstr &str(uint64_t size) { return *arena.next(size); }
 
   ermia::varstr &BuildKey(int worker_id) {
-<<<<<<< HEAD
-    uint64_t hi =
-        rnd_record_select.next_uniform() * ermia::config::worker_threads;
-    uint64_t lo =
-        rnd_record_select.next_uniform() * local_key_counter[worker_id];
-    ermia::varstr &k = str(sizeof(uint64_t)); // 8-byte key
-    new (&k)
-        ermia::varstr((char *)&k + sizeof(ermia::varstr), sizeof(uint64_t));
-=======
     uint32_t r = rnd_record_select.next();
     uint64_t hi = r / local_key_counter[worker_id];
     uint64_t lo = r % local_key_counter[worker_id];
     ermia::varstr &k = str(sizeof(uint64_t));  // 8-byte key
     new (&k) ermia::varstr((char *)&k + sizeof(ermia::varstr), sizeof(uint64_t));
->>>>>>> 8c9efaca
     ::BuildKey(hi, lo, k);
     return k;
   }
@@ -312,13 +300,6 @@
 };
 
 class ycsb_dia_usertable_loader : public bench_loader {
-<<<<<<< HEAD
-public:
-  ycsb_dia_usertable_loader(
-      unsigned long seed, ermia::Engine *db,
-      const std::map<std::string, ermia::OrderedIndex *> &open_tables)
-      : bench_loader(seed, db, open_tables) {}
-=======
  public:
   ycsb_dia_usertable_loader(unsigned long seed, ermia::Engine *db,
                             const std::map<std::string, ermia::OrderedIndex *> &open_tables,
@@ -327,61 +308,10 @@
 
  private:
   uint32_t loader_id;
->>>>>>> 8c9efaca
 
 protected:
   // XXX(tzwang): for now this is serial
   void load() {
-<<<<<<< HEAD
-    ermia::DecoupledMasstreeIndex *tbl =
-        (ermia::DecoupledMasstreeIndex *)open_tables.at("USERTABLE");
-    std::vector<ermia::varstr *> keys;
-    uint64_t requested = g_initial_table_size;
-    uint64_t records_per_thread =
-        g_initial_table_size / ermia::config::worker_threads;
-    bool spread = true;
-    if (records_per_thread == 0) {
-      // Let one thread load all the keys if we don't have at least one record
-      // per **worker** thread
-      records_per_thread = g_initial_table_size;
-      spread = false;
-    } else {
-      g_initial_table_size = records_per_thread * ermia::config::worker_threads;
-    }
-
-    if (ermia::config::verbose) {
-      std::cerr << "[INFO] requested for " << requested
-                << " records, will load "
-                << records_per_thread * ermia::config::worker_threads
-                << std::endl;
-    }
-
-    // insert an equal number of records on behalf of each worker
-    uint64_t inserted = 0;
-    for (uint16_t worker_id = 0; worker_id < ermia::config::worker_threads;
-         worker_id++) {
-      local_key_counter[worker_id] = 0;
-      auto remaining_inserts = records_per_thread;
-      uint32_t high = worker_id, low = 0;
-      while (true) {
-        ermia::varstr &key = str(sizeof(uint64_t)); // 8-byte key
-        new (&key) ermia::varstr((char *)&key + sizeof(ermia::varstr),
-                                 sizeof(uint64_t));
-        BuildKey(high, low++, key);
-        keys.push_back(&key);
-        inserted++;
-        local_key_counter[worker_id]++;
-        if (--remaining_inserts == 0)
-          break;
-      }
-      if (not spread) // do it on behalf of only one worker
-        break;
-    }
-
-    ALWAYS_ASSERT(keys.size());
-    if (g_sort_load_keys)
-      std::sort(keys.begin(), keys.end());
-=======
     local_key_counter[loader_id] = 0;
     int64_t total_inserts = g_initial_table_size / ermia::config::worker_threads;
     int64_t remaining_inserts = total_inserts;
@@ -399,7 +329,6 @@
     if (g_sort_load_keys) {
       std::sort(keys.begin(), keys.end());
     }
->>>>>>> 8c9efaca
 
     ermia::DecoupledMasstreeIndex *tbl = (ermia::DecoupledMasstreeIndex*)open_tables.at("USERTABLE");
     // start a transaction and insert all the records
@@ -423,16 +352,10 @@
       TryVerifyStrict(db->Commit(txn));
     }
 
-<<<<<<< HEAD
-    if (ermia::config::verbose)
-      std::cerr << "[INFO] loaded " << inserted << " kyes in USERTABLE"
-                << std::endl;
-=======
     if (ermia::config::verbose) {
       std::cerr << "[INFO] loader " << loader_id <<  " loaded "
                 << total_inserts << " kyes in USERTABLE" << std::endl;
     }
->>>>>>> 8c9efaca
   }
 };
 
@@ -501,8 +424,6 @@
     case 0:
       if (long_options[option_index].flag != 0)
         break;
-      abort();
-      break;
 
     case 'r':
       g_reps_per_tx = strtoul(optarg, NULL, 10);
