--- conflicted
+++ resolved
@@ -24,13 +24,10 @@
 uint g_initial_table_size = 3000000;
 int g_sort_load_keys = 0;
 int g_amac_txn_read = 0;
-<<<<<<< HEAD
 int g_coro_txn_read = 0;
-=======
 int g_zipfian_rng = 0;
 double g_zipfian_theta = 0.99;  // zipfian constant, [0, 1), more skewed as it approaches 1.
 int g_distinct_keys = 0;
->>>>>>> 0200c706
 
 // { insert, read, update, scan, rmw }
 YcsbWorkload YcsbWorkloadA('A', 0, 50U, 100U, 0, 0);  // Workload A - 50% read, 50% update
@@ -224,7 +221,7 @@
     thread_local std::vector<ermia::varstr *> values;
   
     for (uint i = 0; i < g_reps_per_tx; ++i) {
-      auto &k = BuildKey(worker_id);
+      auto &k = GenerateKey(worker_id);
       keys.emplace_back(&k);
       oids.emplace_back(0);
     }
@@ -435,13 +432,10 @@
         {"initial-table-size", required_argument, 0, 's'},
         {"sort-load-keys", no_argument, &g_sort_load_keys, 1},
         {"amac-txn-read", no_argument, &g_amac_txn_read, 1},
-<<<<<<< HEAD
         {"coro-txn-read", no_argument, &g_coro_txn_read, 1},
-=======
         {"zipfian", no_argument, &g_zipfian_rng, 1},
         {"zipfian-theta", required_argument, 0, 'z'},
         {"distinct-keys", no_argument, &g_distinct_keys, 1},
->>>>>>> 0200c706
         {0, 0, 0, 0}};
 
     int option_index = 0;
@@ -511,18 +505,14 @@
          << "  operations per transaction: " << g_reps_per_tx << std::endl
          << "  additional reads after RMW: " << g_rmw_additional_reads << std::endl
          << "  sort load keys:             " << g_sort_load_keys << std::endl
-<<<<<<< HEAD
          << "  amac_txn_read:              " << g_amac_txn_read << std::endl
-         << "  coro_txn_read:              " << g_coro_txn_read << std::endl;
-=======
-         << "  amac txn_read:              " << g_amac_txn_read << std::endl
+         << "  coro_txn_read:              " << g_coro_txn_read << std::endl
          << "  distinct keys:              " << g_distinct_keys << std::endl
          << "  distribution:               " << (g_zipfian_rng ? "zipfian" : "uniform") << std::endl;
 
     if (g_zipfian_rng) {
       std::cerr << "  zipfian theta:              " << g_zipfian_theta << std::endl;
     }
->>>>>>> 0200c706
   }
 
   ycsb_bench_runner r(db);
