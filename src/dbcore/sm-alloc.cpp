--- conflicted
+++ resolved
@@ -445,157 +445,89 @@
               << socket << std::endl;
 
     //uint64_t cold_copy_amt = 0, hot_copy_amt = 0;
-    for (uint i = 0; i < RA::tables.size(); i++) {
-        concurrent_btree *t = RA::tables[i];
-        concurrent_btree::tuple_vector_type *v = t->get_tuple_vector();
-        INVARIANT(v);
-
-        for (uint oid = v->start_oid(); oid <= v->size(); oid++) {
+	for (uint i = 0; i < RA::tables.size(); i++) {
+		concurrent_btree *t = RA::tables[i];
+		concurrent_btree::tuple_vector_type *v = t->get_tuple_vector();
+		INVARIANT(v);
+
+		for (uint oid = v->start_oid(); oid <= v->size(); oid++) {
 start_over:
-<<<<<<< HEAD
-                fat_ptr head = v->begin(oid), cur = head;
-                fat_ptr *prev_next = v->begin_ptr(oid);
-                if (head.offset() == 0 ) {
-                    empty_oid++;
-                    continue;
-                }
-
+			fat_ptr head = v->begin(oid), cur = head;
+			fat_ptr *prev_next = v->begin_ptr(oid);
+			if (head.offset() == 0 ) {
+				empty_oid++;
+				continue;
+			}
+
+			/*
+			   if ((uint64_t)head >= (uint64_t)myra->_cold_data && (uint64_t)head < (uint64_t)myra->_cold_data + myra->_cold_capacity)
+			   cold_head++;
+			   else if ((uint64_t)head >= (uint64_t)myra->_hot_data && (uint64_t)head < (uint64_t)myra->_hot_data + myra->_hot_capacity)
+			   hot_head++;
+			 */
+
+			while (cur.offset() != 0 ) {
+				object* cur_obj = (object*)cur.offset();
+				object *new_obj = NULL;
+				dbtuple *version = reinterpret_cast<dbtuple *>(cur_obj->payload());
+				auto clsn = volatile_read(version->clsn);
+
+				if( cur._ptr & fat_ptr::ASI_COLD_FLAG )
+					goto next;
+
+				offset = (char *)cur_obj - base_addr;
+				if (offset < start_offset || offset + cur_obj->_size > end_offset)
+					goto next;
+
+				ASSERT(clsn.asi_type() == fat_ptr::ASI_LOG);
+				ASSERT( not cur_obj->_next.is_dirty() );
+				volatile_write( cur_obj->_next._ptr, cur_obj->_next._ptr |fat_ptr::DIRTY_MASK );
+
+				if (LSN::from_ptr(clsn) < tlsn) {
+					if (cur == head) {
+						new_obj = (object *)myra->allocate_cold(cur_obj->_size);
+						memcpy(new_obj, cur_obj, cur_obj->_size);
+						RA::table_gc_stat[socket][i]++;
+						new_obj->_next= fat_ptr::make((void*)0, INVALID_SIZE_CODE, fat_ptr::ASI_COLD_FLAG);
+						//cold_copy_amt += size;
+					}   // else new_obj = NULL
+				}
+				else {
+					new_obj = (object *)myra->allocate(cur_obj->_size);
+					memcpy(new_obj, cur_obj, cur_obj->_size);
+					RA::table_gc_stat[socket][i]++;
+					// already hot data
+					volatile_write( new_obj->_next._ptr, cur_obj->_next._ptr & ~fat_ptr::DIRTY_MASK);
+					new_obj->_next = cur_obj->_next;
+					//hot_copy_amt += size;
+				}
+				// will fail if sb. else claimed prev_next
+				new_ptr = fat_ptr::make(new_obj, INVALID_SIZE_CODE);
+				if (!__sync_bool_compare_and_swap((uint64_t*)prev_next, cur._ptr, new_ptr._ptr)) {
+					volatile_write( cur_obj->_next._ptr, cur_obj->_next._ptr & ~fat_ptr::DIRTY_MASK);
+					//cas_failures++;
+					goto start_over;
+				}
 				/*
-                if ((uint64_t)head >= (uint64_t)myra->_cold_data && (uint64_t)head < (uint64_t)myra->_cold_data + myra->_cold_capacity)
-                    cold_head++;
-                else if ((uint64_t)head >= (uint64_t)myra->_hot_data && (uint64_t)head < (uint64_t)myra->_hot_data + myra->_hot_capacity)
-                    hot_head++;
-					*/
-
-                while (cur.offset() != 0 ) {
-					object* cur_obj = (object*)cur.offset();
-                    object *new_obj = NULL;
-                    dbtuple *version = reinterpret_cast<dbtuple *>(cur_obj->payload());
-                    auto clsn = volatile_read(version->clsn);
-
-					if( cur._ptr & fat_ptr::ASI_COLD_FLAG )
-                        goto next;
-
-                    offset = (char *)cur_obj - base_addr;
-                    if (offset < start_offset || offset + cur_obj->_size > end_offset)
-                        goto next;
-
-                    ASSERT(clsn.asi_type() == fat_ptr::ASI_LOG);
-					ASSERT( not cur_obj->_next.is_dirty() );
-					volatile_write( cur_obj->_next._ptr, cur_obj->_next._ptr |fat_ptr::DIRTY_MASK );
-
-                    if (LSN::from_ptr(clsn) < tlsn) {
-                        if (cur == head) {
-                            new_obj = (object *)myra->allocate_cold(cur_obj->_size);
-                            memcpy(new_obj, cur_obj, cur_obj->_size);
-                            RA::table_gc_stat[socket][i]++;
-                            new_obj->_next= fat_ptr::make((void*)0, INVALID_SIZE_CODE, fat_ptr::ASI_COLD_FLAG);
-                            //cold_copy_amt += size;
-                        }   // else new_obj = NULL
-                    }
-                    else {
-                        new_obj = (object *)myra->allocate(cur_obj->_size);
-                        memcpy(new_obj, cur_obj, cur_obj->_size);
-                        RA::table_gc_stat[socket][i]++;
-						// already hot data
-						volatile_write( new_obj->_next._ptr, cur_obj->_next._ptr & ~fat_ptr::DIRTY_MASK);
-                        new_obj->_next = cur_obj->_next;
-                        //hot_copy_amt += size;
-                    }
-                    // will fail if sb. else claimed prev_next
-					new_ptr = fat_ptr::make(new_obj, INVALID_SIZE_CODE);
-                    if (!__sync_bool_compare_and_swap((uint64_t*)prev_next, cur._ptr, new_ptr._ptr)) {
-						volatile_write( cur_obj->_next._ptr, cur_obj->_next._ptr & ~fat_ptr::DIRTY_MASK);
-                        //cas_failures++;
-                        goto start_over;
-                    }
-                    /*
-                    cas_success++;
-                    if (!new_obj)
-                        trim_in_middle++;
-                    else if (!new_obj->_next)
-                        trim_at_head++;
-                    */
-                    // !new_obj => trimmed in the middle of the chain;
-                    // !new_obj->_next => the last element or trimmed at head;
-                    // so break in either case.
-                    if (!new_obj || new_obj->_next.offset() == 0 )
-                        break;
-                    cur_obj = new_obj;
-    next:
-                    prev_next = &cur_obj->_next;
-					fat_ptr next = volatile_read( *prev_next );
-					volatile_write(cur._ptr, next._ptr &~ fat_ptr::DIRTY_MASK );
-=======
-            object *head = v->begin(oid), *cur = head;
-            object **prev_next = v->begin_ptr(oid);
-            if (!head) {
-                empty_oid++;
-                v->dealloc_oid(oid);
-                continue;
-            }
-
-            if ((uint64_t)head >= (uint64_t)myra->_cold_data && (uint64_t)head < (uint64_t)myra->_cold_data + myra->_cold_capacity)
-                cold_head++;
-            else if ((uint64_t)head >= (uint64_t)myra->_hot_data && (uint64_t)head < (uint64_t)myra->_hot_data + myra->_hot_capacity)
-                hot_head++;
-
-            while (cur) {
-                object *new_obj = NULL;
-                dbtuple *version = reinterpret_cast<dbtuple *>(cur->payload());
-                auto clsn = volatile_read(version->clsn);
-
-                uint64_t offset = (char *)cur - base_addr;
-                if (offset < start_offset || offset + cur->_size > end_offset)
-                    goto next;
-
-                ASSERT(clsn.asi_type() == fat_ptr::ASI_LOG);
-                ASSERT(!((uint64_t)cur->_next & MSB_MASK));
-                LOCK_OBJ_NEXT(cur);
-
-                if (LSN::from_ptr(clsn) < tlsn) {
-                    if (cur == head) {
-                        new_obj = (object *)myra->allocate_cold(cur->_size);
-                        memcpy(new_obj, cur, cur->_size);
-                        RA::table_gc_stat[socket][i]++;
-                        new_obj->_next = NULL;
-                        //cold_copy_amt += size;
-                    }   // else new_obj = NULL
-                }
-                else {
-                    new_obj = (object *)myra->allocate(cur->_size);
-                    memcpy(new_obj, cur, cur->_size);
-                    RA::table_gc_stat[socket][i]++;
-                    new_obj->_next = (object *)((uint64_t)cur->_next & (~MSB_MASK));
-                    //hot_copy_amt += size;
->>>>>>> eefd1a19
-                }
-                // will fail if sb. else claimed prev_next
-                if (!__sync_bool_compare_and_swap(prev_next, cur, new_obj)) {
-                    UNLOCK_OBJ_NEXT(cur);
-                    //cas_failures++;
-                    goto start_over;
-                }
-                /*
-                cas_success++;
-                if (!new_obj)
-                    trim_in_middle++;
-                else if (!new_obj->_next)
-                    trim_at_head++;
-                */
-                // !new_obj => trimmed in the middle of the chain;
-                // !new_obj->_next => the last element or trimmed at head;
-                // so break in either case.
-                if (!new_obj || !new_obj->_next)
-                    break;
-                cur = new_obj;
+				   cas_success++;
+				   if (!new_obj)
+				   trim_in_middle++;
+				   else if (!new_obj->_next)
+				   trim_at_head++;
+				 */
+				// !new_obj => trimmed in the middle of the chain;
+				// !new_obj->_next => the last element or trimmed at head;
+				// so break in either case.
+				if (!new_obj || new_obj->_next.offset() == 0 )
+					break;
+				cur_obj = new_obj;
 next:
-                prev_next = &cur->_next;
-                cur = volatile_read(cur->_next);
-                cur = (object *)((uint64_t)cur & (~MSB_MASK));
-            }
-        }
-    }
+				prev_next = &cur_obj->_next;
+				fat_ptr next = volatile_read( *prev_next );
+				volatile_write(cur._ptr, next._ptr &~ fat_ptr::DIRTY_MASK );
+			}
+		}
+	}
     ASSERT(myra->state() == RA_GC_IN_PROG);
     myra->set_state(RA_GC_FINISHED);
     std::cout << "socket " << socket << " empty_oid=" << empty_oid
