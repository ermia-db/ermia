--- conflicted
+++ resolved
@@ -153,8 +153,6 @@
   return std::map<std::string, uint64_t>();
 }
 
-<<<<<<< HEAD
-=======
 void ConcurrentMasstreeIndex::MultiGet(transaction *t,
                                        std::vector<ConcurrentMasstree::AMACState> &requests,
                                        std::vector<varstr *> &values) {
@@ -215,7 +213,6 @@
   }
 }
 
->>>>>>> 0200c706
 void ConcurrentMasstreeIndex::Get(transaction *t, rc_t &rc, const varstr &key,
                                   varstr &value, OID *out_oid) {
   OID oid = 0;
@@ -261,57 +258,6 @@
   if (out_oid) {
     *out_oid = oid;
   }
-}
-
-void ConcurrentMasstreeIndex::MultiGet(
-    transaction *t, std::vector<ConcurrentMasstree::AMACState> &requests,
-    std::vector<varstr *> &values) {
-  t->ensure_active();
-  ConcurrentMasstree::versioned_node_t sinfo;
-  masstree_.search_amac(requests, t->xc);
-  /*
-    if (config::is_backup_srv()) {
-      for (uint32_t i = 0; i < requests.size(); ++i) {
-        auto &r = requests[i];
-        if (r.out_oid != INVALID_OID) {
-          // Key-OID mapping exists, now try to get the actual tuple to be sure
-          auto *tuple = oidmgr->BackupGetVersion(
-              descriptor_->GetTupleArray(),
-              descriptor_->GetPersistentAddressArray(), r.out_oid, t->xc);
-          if (tuple) {
-            t->DoTupleRead(tuple, values[i]);
-          } else if (config::phantom_prot) {
-            DoNodeRead(t, sinfo.first, sinfo.second);
-          }
-        }
-      }
-    } else {
-      // AMAC style version chain traversal
-      thread_local std::vector<OIDAMACState> version_requests;
-      version_requests.clear();
-      for (auto &s : requests) {
-        version_requests.emplace_back(s.out_oid);
-      }
-      oidmgr->oid_get_version_amac(descriptor_->GetTupleArray(),
-    version_requests, t->xc); uint32_t i = 0; for (auto &vr: version_requests) {
-    if (vr.tuple) { t->DoTupleRead(vr.tuple, values[i++]); } else if
-    (config::phantom_prot) { DoNodeRead(t, sinfo.first, sinfo.second);
-        }
-      }
-      for (uint32_t i = 0; i < requests.size(); ++i) {
-        auto &r = requests[i];
-        if (r.out_oid != INVALID_OID) {
-          auto *tuple = oidmgr->oid_get_version(descriptor_->GetTupleArray(),
-                                                r.out_oid, t->xc);
-          if (tuple) {
-            t->DoTupleRead(tuple, values[i]);
-          } else if (config::phantom_prot) {
-            DoNodeRead(t, sinfo.first, sinfo.second);
-          }
-        }
-      }
-    }
-  */
 }
 
 void ConcurrentMasstreeIndex::coro_MultiGet(
