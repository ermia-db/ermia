--- conflicted
+++ resolved
@@ -164,28 +164,11 @@
                 // assersions. So we might need to differentiate this case in
                 // do_tree_put to allow higher concurrency.
 				case TXN_CMMTD:
-					{
-						if ( end > visitor->begin )		// to prevent version branch( or lost update)
-<<<<<<< HEAD
-							return 0;
-						else
-                            return 0;
-							//goto install;
-=======
-							return NULL;
-						else
-							goto install;
->>>>>>> de1d163c
-					}
+                    return NULL;
 
 					// aborted data. ignore
 				case TXN_ABRTD:
-<<<<<<< HEAD
-                    return 0;
-=======
                     return NULL;
->>>>>>> de1d163c
-					//goto install;
 
 					// dirty data
 				case TXN_EMBRYO:
@@ -197,20 +180,12 @@
 							goto install;
                         }
 						else
-<<<<<<< HEAD
-							return 0;
-=======
 							return NULL;
->>>>>>> de1d163c
 					}
 
 					// If this TX is committing, we shouldn't install new version!
 				case TXN_COMMITTING:
-<<<<<<< HEAD
-					return 0;
-=======
 					return NULL;
->>>>>>> de1d163c
 				default:
 					ALWAYS_ASSERT( false );
 			}
@@ -222,11 +197,7 @@
 			// aborted, but not yet reclaimed.
 			ASSERT(clsn.asi_type() == fat_ptr::ASI_LOG );
 			if ( LSN::from_ptr(clsn) > visitor->begin )
-<<<<<<< HEAD
-				return 0;
-=======
 				return NULL;
->>>>>>> de1d163c
 			else
 				goto install;
 		}
