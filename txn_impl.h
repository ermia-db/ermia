--- conflicted
+++ resolved
@@ -742,12 +742,7 @@
   if (tuple->clsn.asi_type() == fat_ptr::ASI_LOG) {
     // See tuple.h for explanation on what s2 means.
     if (volatile_read(tuple->s2)) {
-<<<<<<< HEAD
-      ASSERT(tuple->sstamp);    // sstamp will be valid too if s2 is valid
-=======
       ASSERT(tuple->sstamp.asi_type() == fat_ptr::ASI_LOG);    // sstamp will be valid too if s2 is valid
-      tls_serial_abort_count++;
->>>>>>> 38e0b8ac
       return rc_t{RC_ABORT_SSI};
     }
 
